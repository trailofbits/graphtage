--- conflicted
+++ resolved
@@ -1,8 +1,3 @@
-<<<<<<< HEAD
-import itertools
-from multiprocessing import Pool
-from typing import Iterable, Iterator, Optional, Sequence, TypeVar, Union
-=======
 """A module for representing bounded ranges.
 
 Examples:
@@ -28,21 +23,19 @@
 """
 
 import logging
+import itertools
 from functools import wraps
-from typing import Iterable, Iterator, Optional, TypeVar, Union
->>>>>>> 230c6394
+from multiprocessing import Pool
+from typing import Iterable, Iterator, Optional, Sequence, TypeVar, Union
 from typing_extensions import Protocol
 
 from intervaltree import Interval, IntervalTree
 
 from .fibonacci import FibonacciHeap
-<<<<<<< HEAD
 from .printer import DEFAULT_PRINTER
-=======
 
 
 log = logging.getLogger(__name__)
->>>>>>> 230c6394
 
 
 class Infinity:

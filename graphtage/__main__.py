--- conflicted
+++ resolved
@@ -225,16 +225,13 @@
         mimetypes.suffix_map['.yaml'] = '.yml'
     if '.json5' not in mimetypes.types_map:
         mimetypes.add_type('application/json5', '.json5')
-<<<<<<< HEAD
     if '.toml' not in mimetypes.types_map:
         mimetypes.add_type('application/toml', '.toml')
-=======
     if '.plist' not in mimetypes.types_map:
         mimetypes.add_type('application/x-plist', '.plist')
     if '.pkl' not in mimetypes.types_map and '.pickle' not in mimetypes.types_map:
         mimetypes.add_type('application/x-python-pickle', '.pkl')
         mimetypes.suffix_map['.pickle'] = '.pkl'
->>>>>>> 7c4f1f2f
 
     if args.from_mime is not None:
         from_mime = args.from_mime
